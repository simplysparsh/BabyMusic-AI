--- conflicted
+++ resolved
@@ -168,43 +168,9 @@
     }
   }, [currentSong?.audio_url, isReady, songState, type]);
   
-<<<<<<< HEAD
-  // Combine generating states - check both the service and the store state
-  const isGenerating = serviceIsGenerating || isPresetTypeGenerating(type);
-=======
-  // Brute-force UI update approach with useRef
-  const forceUpdateKey = useRef(0);
-  const [, setForceRender] = useState({});
-  
-  // Force UI update on every state change
-  useEffect(() => {
-    // Log all state changes for debugging with simplified format
-    console.log(`PresetSongCard ${type} state update:`, {
-      state: songState,
-      audio: !!currentSong?.audio_url,
-      taskId: currentSong?.task_id || 'none',
-      updateKey: forceUpdateKey.current
-    });
-    
-    // Force a re-render by updating the key with a timeout
-    // to ensure React has processed all state changes
-    const forceRefresh = setTimeout(() => {
-      forceUpdateKey.current += 1;
-      // Trigger re-render without dependencies
-      setForceRender({});
-      console.log(`Forced DOM update for ${type} preset`, {
-        reason: 'State change detected',
-        newKey: forceUpdateKey.current,
-        timestamp: new Date().toISOString()
-      });
-    }, 100);
-    
-    return () => clearTimeout(forceRefresh);
-  }, [currentSong, songState, type, isPartiallyReady]);
-  
   // Use the enhanced isPresetTypeGenerating function which now handles both checks internally
+  // This provides a single source of truth for the generating state
   const isGenerating = isPresetTypeGenerating(type);
->>>>>>> f7c747da
   
   // Get the audio URL
   const audioUrl = currentSong ? currentSong.audio_url : undefined;
